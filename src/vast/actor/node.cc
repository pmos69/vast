--- conflicted
+++ resolved
@@ -230,15 +230,9 @@
 }
 
 behavior node::make_behavior() {
-<<<<<<< HEAD
-  accountant_ = spawn<linked>(
-    accountant::actor, dir_ / log_path() / "accounting.log", time::seconds(1));
+  auto accounting_log = dir_ / log_path() / "accounting.log"; 
+  accountant_ = spawn<linked>(accountant::actor, accounting_log);
   store_ = spawn<linked>(key_value_store::make, dir_ / "meta");
-=======
-  auto accountant_log = dir_ / log_path() / "accounting.log";
-  accountant_ = spawn<linked>(accountant::actor, accountant_log);
-  store_ = spawn<key_value_store, linked>(dir_ / "meta");
->>>>>>> 48be0cd2
   // Until we've implemented leader election, each node starts as leader.
   send(store_, leader_atom::value);
   send(store_, persist_atom::value, key::str("id"));
